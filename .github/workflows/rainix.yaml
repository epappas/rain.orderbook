name: Rainix CI
on: [push]

jobs:
  standard-tests:
    strategy:
      matrix:
        os: [ubuntu-latest, macos-latest]
        task: [ob-rs-test, rainix-rs-artifacts]
        include:
          # Solidity doesn't need to be tested on multiple platforms
          - os: ubuntu-latest
            task: rainix-sol-test
          - os: ubuntu-latest
            task: rainix-sol-static
          - os: ubuntu-latest
            task: rainix-sol-artifacts
          # We don't need to do rust static analysis on multiple platforms
          - os: ubuntu-latest
            task: rainix-rs-static
      fail-fast: false
    runs-on: ${{ matrix.os }}
    env:
      DEPLOYMENT_KEY: ${{ github.ref == 'refs/heads/main' && secrets.PRIVATE_KEY || secrets.PRIVATE_KEY_DEV }}
      DEPLOY_METABOARD_ADDRESS: ${{ vars.CI_DEPLOY_SEPOLIA_METABOARD_ADDRESS }}
      CI_FORK_SEPOLIA_BLOCK_NUMBER: ${{ vars.CI_FORK_SEPOLIA_BLOCK_NUMBER }}
      CI_FORK_SEPOLIA_DEPLOYER_ADDRESS: ${{ vars.CI_FORK_SEPOLIA_DEPLOYER_ADDRESS }}
      CI_DEPLOY_SEPOLIA_RPC_URL: ${{ secrets.CI_DEPLOY_SEPOLIA_RPC_URL || vars.CI_DEPLOY_SEPOLIA_RPC_URL }}
      CI_SEPOLIA_METABOARD_URL: ${{ vars.CI_SEPOLIA_METABOARD_URL }}
      CI_DEPLOY_POLYGON_RPC_URL: ${{ secrets.CI_DEPLOY_POLYGON_RPC_URL }}
      RPC_URL_ETHEREUM_FORK: ${{ secrets.RPC_URL_ETHEREUM_FORK }}
    steps:
      - uses: actions/checkout@v4
        with:
          submodules: recursive
          fetch-depth: 0

      - name: Install Nix
        uses: DeterminateSystems/nix-installer-action@v4
      - uses: DeterminateSystems/magic-nix-cache-action@v2

      - run: nix develop --command rainix-sol-prelude
<<<<<<< HEAD
=======
        working-directory: lib/rain.interpreter
      - run: nix develop --command rainix-rs-prelude
        working-directory: lib/rain.interpreter
      - run: nix develop --command rainix-sol-prelude
        working-directory: lib/rain.metadata

      - run: nix develop --command rainix-sol-prelude
>>>>>>> 6ab862c5
      - run: nix develop --command rainix-rs-prelude
      - run: nix develop --command raindex-prelude

      - name: Run ${{ matrix.task }}
        env:
          ETH_RPC_URL: ${{ secrets.CI_DEPLOY_SEPOLIA_RPC_URL || vars.CI_DEPLOY_SEPOLIA_RPC_URL }}
          ETHERSCAN_API_KEY: ${{ secrets.EXPLORER_VERIFICATION_KEY }}
          DEPLOY_VERIFIER: ''

        run: nix develop --command ${{ matrix.task }}<|MERGE_RESOLUTION|>--- conflicted
+++ resolved
@@ -39,19 +39,16 @@
         uses: DeterminateSystems/nix-installer-action@v4
       - uses: DeterminateSystems/magic-nix-cache-action@v2
 
-      - run: nix develop --command rainix-sol-prelude
-<<<<<<< HEAD
-=======
+      - run: nix develop -c rainix-sol-prelude
         working-directory: lib/rain.interpreter
-      - run: nix develop --command rainix-rs-prelude
+      - run: nix develop -c rainix-rs-prelude
         working-directory: lib/rain.interpreter
-      - run: nix develop --command rainix-sol-prelude
+      - run: nix develop -c rainix-sol-prelude
         working-directory: lib/rain.metadata
 
-      - run: nix develop --command rainix-sol-prelude
->>>>>>> 6ab862c5
-      - run: nix develop --command rainix-rs-prelude
-      - run: nix develop --command raindex-prelude
+      - run: nix develop -c rainix-sol-prelude
+      - run: nix develop -c rainix-rs-prelude
+      - run: nix develop -c raindex-prelude
 
       - name: Run ${{ matrix.task }}
         env:
@@ -59,4 +56,4 @@
           ETHERSCAN_API_KEY: ${{ secrets.EXPLORER_VERIFICATION_KEY }}
           DEPLOY_VERIFIER: ''
 
-        run: nix develop --command ${{ matrix.task }}+        run: nix develop -c ${{ matrix.task }}