[workspace]
members = ["crates/*"]
exclude = ["tauri-app/src-tauri", "lib/rain.interpreter"]
resolver = "2"

[workspace.package]
edition = "2021"
license = "CAL-1.0"
homepage = "https://github.com/rainprotocol/rain.orderbook"

[workspace.dependencies]
alloy-ethers-typecast = { git = "https://github.com/rainlanguage/alloy-ethers-typecast", rev = "846dae9034c79f3935a0021635c9a6ee2d91f13e" }
alloy-sol-types = { version = "0.5.4" }
alloy-primitives = "0.5.4"
alloy-json-abi = "0.5.4"
alloy-dyn-abi = "0.5.4"
anyhow = "1.0.70"
clap = { version = "4.2.5", features = ["cargo", "derive"] }
once_cell = "1.17.1"
reqwest = { version = "0.11.17", features = ["json"] }
rust-bigint = "1.2.0"
serde = "1.0.160"
futures = "0.3.17"
serde_bytes = "0.11.9"
serde_json = "1.0.112"
serde_yaml = "0.9.32"
tokio = { version = "1.28.0", features = ["full"] }
tracing = "0.1.37"
tracing-subscriber = "0.3.17"
url = "2.5.0"
comfy-table = "7.1.0"
cynic-codegen = { version = "3.4.0", features = ["rkyv"] }
cynic = "3.4.0"
chrono = "0.4.31"
typeshare = "1.0.1"
thiserror = "1.0.56"
strict-yaml-rust = "0.1.2"
dotrain = "6.0.1-alpha.10"
dotrain-lsp = "6.0.1-alpha.10"
rain-metadata = { path = "lib/rain.metadata/crates/cli" }
rain_interpreter_bindings = { path = "lib/rain.interpreter/crates/bindings" }
rain_interpreter_dispair = { path = "lib/rain.interpreter/crates/dispair" }
rain_interpreter_parser = { path = "lib/rain.interpreter/crates/parser" }
rain-interpreter-eval = { path = "lib/rain.interpreter/crates/eval" }
csv = "1.3.0"
<<<<<<< HEAD
forker = { git = "https://github.com/rainlanguage/forker", rev = "886743d71ce23091d858bf3ae4596d7ab05e04f2" }
revm-inspectors = "=0.1.0"
=======
>>>>>>> 43245aa6
insta = { version = "1.34.0" }
rain-interpreter-eval = { path = "lib/rain.interpreter/crates/eval" }
proptest = "1.4.0"
# foundry-compilers = "=0.3.6"

derive_builder = "0.20.0"

[workspace.dependencies.rain_orderbook_bindings]
path = "crates/bindings"

[workspace.dependencies.rain_orderbook_common]
path = "crates/common"

[workspace.dependencies.rain_orderbook_cli]
path = "crates/cli"

[workspace.dependencies.rain_orderbook_subgraph_client]
path = "crates/subgraph"

[workspace.dependencies.rain_orderbook_app_settings]
path = "crates/settings"

[patch.crates-io]
revm-inspectors = { git = "https://github.com/paradigmxyz/evm-inspectors" }
ethers = { git = "https://github.com/gakonst/ethers-rs", rev = "f0e5b194f09c533feb10d1a686ddb9e5946ec107" }
ethers-core = { git = "https://github.com/gakonst/ethers-rs", rev = "f0e5b194f09c533feb10d1a686ddb9e5946ec107" }
ethers-contract = { git = "https://github.com/gakonst/ethers-rs", rev = "f0e5b194f09c533feb10d1a686ddb9e5946ec107" }
ethers-contract-abigen = { git = "https://github.com/gakonst/ethers-rs", rev = "f0e5b194f09c533feb10d1a686ddb9e5946ec107" }
ethers-providers = { git = "https://github.com/gakonst/ethers-rs", rev = "f0e5b194f09c533feb10d1a686ddb9e5946ec107" }
ethers-signers = { git = "https://github.com/gakonst/ethers-rs", rev = "f0e5b194f09c533feb10d1a686ddb9e5946ec107" }
ethers-middleware = { git = "https://github.com/gakonst/ethers-rs", rev = "f0e5b194f09c533feb10d1a686ddb9e5946ec107" }
ethers-solc = { git = "https://github.com/gakonst/ethers-rs", rev = "f0e5b194f09c533feb10d1a686ddb9e5946ec107" }

revm = { git = "https://github.com/bluealloy/revm", branch = "reth_freeze" }
revm-primitives = { git = "https://github.com/bluealloy/revm", branch = "reth_freeze" }
revm-interpreter = { git = "https://github.com/bluealloy/revm", branch = "reth_freeze" }
revm-precompile = { git = "https://github.com/bluealloy/revm", branch = "reth_freeze" }<|MERGE_RESOLUTION|>--- conflicted
+++ resolved
@@ -43,15 +43,8 @@
 rain_interpreter_parser = { path = "lib/rain.interpreter/crates/parser" }
 rain-interpreter-eval = { path = "lib/rain.interpreter/crates/eval" }
 csv = "1.3.0"
-<<<<<<< HEAD
-forker = { git = "https://github.com/rainlanguage/forker", rev = "886743d71ce23091d858bf3ae4596d7ab05e04f2" }
-revm-inspectors = "=0.1.0"
-=======
->>>>>>> 43245aa6
 insta = { version = "1.34.0" }
-rain-interpreter-eval = { path = "lib/rain.interpreter/crates/eval" }
 proptest = "1.4.0"
-# foundry-compilers = "=0.3.6"
 
 derive_builder = "0.20.0"
 
