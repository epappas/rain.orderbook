--- conflicted
+++ resolved
@@ -1,10 +1,5 @@
 mod order;
 mod order_clear;
-<<<<<<< HEAD
-mod order_take;
-mod vault;
-=======
->>>>>>> 75ade5e7
 mod order_take;
 mod vault;
 
