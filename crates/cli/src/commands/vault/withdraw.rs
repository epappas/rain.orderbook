--- conflicted
+++ resolved
@@ -15,12 +15,6 @@
     #[arg(short, long, help = "The token address in hex format")]
     token: Address,
 
-<<<<<<< HEAD
-    #[arg(short = 'i', long, help = "The ID of the vault")]
-    vault_id: U256,
-
-=======
->>>>>>> a056f9a7
     #[arg(short = 'a', long, help = "The target amount to withdraw")]
     target_amount: U256,
 
