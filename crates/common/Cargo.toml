--- conflicted
+++ resolved
@@ -18,13 +18,11 @@
 serde = { workspace = true }
 serde_json = { workspace = true }
 thiserror = { workspace = true }
-<<<<<<< HEAD
 tracing = { workspace = true }
 once_cell = { workspace = true }
 alloy-json-abi = { workspace = true }
 alloy-dyn-abi = { workspace = true }
 reqwest = { workspace = true }
-=======
 strict-yaml-rust = { workspace = true }
 dotrain = { workspace = true }
 rain-meta = { workspace = true }
@@ -34,5 +32,4 @@
 serde_bytes = { workspace = true }
 
 [dev-dependencies]
-tokio = { workspace = true }
->>>>>>> dd7d1cf0
+tokio = { workspace = true }