[package]
name = "rain_orderbook_common"
version = "0.0.1"
edition = "2021"
license = "CAL-1.0"
description = "Rain Orderbook CLI."
homepage = "https://github.com/rainprotocol/rain.orderbook"

# See more keys and their definitions at https://doc.rust-lang.org/cargo/reference/manifest.html

[dependencies]
rain_orderbook_bindings = { workspace = true }
rain_orderbook_subgraph_client = { workspace = true }
alloy-primitives = { workspace = true }
alloy-ethers-typecast = { workspace = true }
alloy-sol-types = { workspace = true }
url = { workspace = true }
serde = { workspace = true }
serde_json = { workspace = true }
thiserror = { workspace = true }
tracing = { workspace = true }
once_cell = { workspace = true }
alloy-json-abi = { workspace = true }
alloy-dyn-abi = { workspace = true }
reqwest = { workspace = true }
strict-yaml-rust = { workspace = true }
dotrain = { workspace = true }
<<<<<<< HEAD
dotrain-lsp = { workspace = true }
rain-meta = { workspace = true }
=======
rain-metadata = { workspace = true }
>>>>>>> d0bc28ba
rain_interpreter_bindings = { workspace = true }
rain_interpreter_dispair = { workspace = true }
rain_interpreter_parser = { workspace = true }
serde_bytes = { workspace = true }
forker = { workspace = true }

[dev-dependencies]
tokio = { workspace = true }<|MERGE_RESOLUTION|>--- conflicted
+++ resolved
@@ -25,12 +25,8 @@
 reqwest = { workspace = true }
 strict-yaml-rust = { workspace = true }
 dotrain = { workspace = true }
-<<<<<<< HEAD
 dotrain-lsp = { workspace = true }
-rain-meta = { workspace = true }
-=======
 rain-metadata = { workspace = true }
->>>>>>> d0bc28ba
 rain_interpreter_bindings = { workspace = true }
 rain_interpreter_dispair = { workspace = true }
 rain_interpreter_parser = { workspace = true }
