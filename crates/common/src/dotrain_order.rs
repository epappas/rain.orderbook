--- conflicted
+++ resolved
@@ -15,16 +15,7 @@
 use rain_orderbook_env::GH_COMMIT_SHA;
 use thiserror::Error;
 
-<<<<<<< HEAD
-use crate::{
-    add_order::{ORDERBOOK_ADDORDER_POST_TASK_ENTRYPOINTS, ORDERBOOK_ORDER_ENTRYPOINTS},
-    rainlang::compose_to_rainlang,
-};
-
 #[derive(Debug, Clone, PartialEq)]
-=======
-#[derive(Clone)]
->>>>>>> 0ee861f5
 pub struct DotrainOrder {
     pub config: Config,
     pub dotrain: String,
@@ -63,16 +54,14 @@
     #[error(transparent)]
     ParserError(#[from] ParserError),
 
-<<<<<<< HEAD
     #[error("{0}")]
     CleanUnusedFrontmatterError(String),
-=======
+
     #[error("Raindex version mismatch: got {1}, should be {0}")]
     RaindexVersionMismatch(String, String),
 
     #[error("Raindex version missing: should be {0}")]
     MissingRaindexVersion(String),
->>>>>>> 0ee861f5
 }
 
 impl DotrainOrder {
