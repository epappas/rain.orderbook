--- conflicted
+++ resolved
@@ -1,12 +1,8 @@
 use crate::cynic_client::CynicClient;
 use crate::types::{
     orders::{Order, OrdersQuery},
-<<<<<<< HEAD
     vault::{Vault, VaultQuery, VaultQueryVariables},
-    vaults::{TokenVault, VaultsQuery},
-=======
-    vaults::{Vault, VaultsQuery},
->>>>>>> 4e1edc7b
+    vaults::{Vault as VaultsListItem, VaultsQuery as VaultsListQuery},
 };
 use anyhow::{anyhow, Result};
 use cynic::Id;
@@ -29,15 +25,20 @@
         Ok(data.orders)
     }
 
-    pub async fn vaults(&self) -> Result<Vec<Vault>> {
-        let data = self.query::<VaultsQuery, ()>(self.url.clone(), ()).await?;
+    pub async fn vaults(&self) -> Result<Vec<VaultsListItem>> {
+        let data = self
+            .query::<VaultsListQuery, ()>(self.url.clone(), ())
+            .await?;
 
         Ok(data.vaults)
     }
 
     pub async fn vault(&self, id: Id) -> Result<Vault> {
         let data = self
-            .query::<VaultQuery, VaultQueryVariables>(self.url.clone(), VaultQueryVariables { id: &id })
+            .query::<VaultQuery, VaultQueryVariables>(
+                self.url.clone(),
+                VaultQueryVariables { id: &id },
+            )
             .await?;
         let vault = data.vault.ok_or(anyhow!("Vault not found"))?;
 
