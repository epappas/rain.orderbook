{
  "nodes": {
    "flake-utils": {
      "inputs": {
        "systems": "systems"
      },
      "locked": {
        "lastModified": 1701680307,
        "narHash": "sha256-kAuep2h5ajznlPMD9rnQyffWG8EM/C73lejGofXvdM8=",
        "owner": "numtide",
        "repo": "flake-utils",
        "rev": "4022d587cbbfd70fe950c1e2083a02621806a725",
        "type": "github"
      },
      "original": {
        "owner": "numtide",
        "repo": "flake-utils",
        "type": "github"
      }
    },
    "flake-utils_2": {
      "inputs": {
        "systems": "systems_2"
      },
      "locked": {
        "lastModified": 1701680307,
        "narHash": "sha256-kAuep2h5ajznlPMD9rnQyffWG8EM/C73lejGofXvdM8=",
        "owner": "numtide",
        "repo": "flake-utils",
        "rev": "4022d587cbbfd70fe950c1e2083a02621806a725",
        "type": "github"
      },
      "original": {
        "owner": "numtide",
        "repo": "flake-utils",
        "type": "github"
      }
    },
    "flake-utils_3": {
      "locked": {
        "lastModified": 1644229661,
        "narHash": "sha256-1YdnJAsNy69bpcjuoKdOYQX0YxZBiCYZo4Twxerqv7k=",
        "owner": "numtide",
        "repo": "flake-utils",
        "rev": "3cecb5b042f7f209c56ffd8371b2711a290ec797",
        "type": "github"
      },
      "original": {
        "owner": "numtide",
        "repo": "flake-utils",
        "type": "github"
      }
    },
    "flake-utils_4": {
      "inputs": {
        "systems": "systems_3"
      },
      "locked": {
        "lastModified": 1687171271,
        "narHash": "sha256-BJlq+ozK2B1sJDQXS3tzJM5a+oVZmi1q0FlBK/Xqv7M=",
        "owner": "numtide",
        "repo": "flake-utils",
        "rev": "abfb11bd1aec8ced1c9bb9adfe68018230f4fb3c",
        "type": "github"
      },
      "original": {
        "owner": "numtide",
        "repo": "flake-utils",
        "type": "github"
      }
    },
    "flake-utils_5": {
      "inputs": {
        "systems": "systems_4"
      },
      "locked": {
        "lastModified": 1681202837,
        "narHash": "sha256-H+Rh19JDwRtpVPAWp64F+rlEtxUWBAQW28eAi3SRSzg=",
        "owner": "numtide",
        "repo": "flake-utils",
        "rev": "cfacdce06f30d2b68473a46042957675eebb3401",
        "type": "github"
      },
      "original": {
        "owner": "numtide",
        "repo": "flake-utils",
        "type": "github"
      }
    },
    "foundry": {
      "inputs": {
        "flake-utils": "flake-utils_3",
        "nixpkgs": "nixpkgs"
      },
      "locked": {
<<<<<<< HEAD
        "lastModified": 1704877857,
        "narHash": "sha256-cLp2aN9PFicMXpKVqu8XYulyz+OjOn2IFGe8wJlBnpY=",
        "owner": "shazow",
        "repo": "foundry.nix",
        "rev": "8556be7f1090d037588d151a85019926a6753165",
=======
        "lastModified": 1704877772,
        "narHash": "sha256-TjDwpVX3kZgH5wsHHXjSIj14K34BPKK/k38Z5uGVpZs=",
        "owner": "shazow",
        "repo": "foundry.nix",
        "rev": "324fe20d07ce9c0f237dc2727454f04204e85c00",
>>>>>>> 49218d3d
        "type": "github"
      },
      "original": {
        "owner": "shazow",
        "ref": "monthly",
        "repo": "foundry.nix",
        "type": "github"
      }
    },
    "naersk": {
      "inputs": {
        "nixpkgs": "nixpkgs_3"
      },
      "locked": {
        "lastModified": 1686572087,
        "narHash": "sha256-jXTut7ZSYqLEgm/nTk7TuVL2ExahTip605bLINklAnQ=",
        "owner": "nix-community",
        "repo": "naersk",
        "rev": "8507af04eb40c5520bd35d9ce6f9d2342cea5ad1",
        "type": "github"
      },
      "original": {
        "owner": "nix-community",
        "repo": "naersk",
        "type": "github"
      }
    },
    "nixpkgs": {
      "locked": {
        "lastModified": 1666753130,
        "narHash": "sha256-Wff1dGPFSneXJLI2c0kkdWTgxnQ416KE6X4KnFkgPYQ=",
        "owner": "NixOS",
        "repo": "nixpkgs",
        "rev": "f540aeda6f677354f1e7144ab04352f61aaa0118",
        "type": "github"
      },
      "original": {
        "id": "nixpkgs",
        "type": "indirect"
      }
    },
    "nixpkgs_2": {
      "locked": {
        "lastModified": 1704792448,
        "narHash": "sha256-L9pkt687XVIBq/DPbhruAxGqTOcY/lKUXnc1YLKhRJ0=",
        "owner": "nixos",
        "repo": "nixpkgs",
        "rev": "7a28f3cd1bb9176ff1cc21e5d120d4ef4be5cf7b",
        "type": "github"
      },
      "original": {
        "owner": "nixos",
        "repo": "nixpkgs",
        "rev": "7a28f3cd1bb9176ff1cc21e5d120d4ef4be5cf7b",
        "type": "github"
      }
    },
    "nixpkgs_3": {
      "locked": {
        "lastModified": 1687518131,
        "narHash": "sha256-KirltRIc4SFfk8bTNudIqgKAALH5oqpW3PefmkfWK5M=",
        "owner": "NixOS",
        "repo": "nixpkgs",
        "rev": "3d8a93602bc54ece7a4e689d9aea1a574e2bbc24",
        "type": "github"
      },
      "original": {
        "id": "nixpkgs",
        "type": "indirect"
      }
    },
    "nixpkgs_4": {
      "locked": {
        "lastModified": 1687518131,
        "narHash": "sha256-KirltRIc4SFfk8bTNudIqgKAALH5oqpW3PefmkfWK5M=",
        "owner": "NixOS",
        "repo": "nixpkgs",
        "rev": "3d8a93602bc54ece7a4e689d9aea1a574e2bbc24",
        "type": "github"
      },
      "original": {
        "owner": "NixOS",
        "ref": "nixpkgs-unstable",
        "repo": "nixpkgs",
        "type": "github"
      }
    },
    "nixpkgs_5": {
      "locked": {
        "lastModified": 1681358109,
        "narHash": "sha256-eKyxW4OohHQx9Urxi7TQlFBTDWII+F+x2hklDOQPB50=",
        "owner": "NixOS",
        "repo": "nixpkgs",
        "rev": "96ba1c52e54e74c3197f4d43026b3f3d92e83ff9",
        "type": "github"
      },
      "original": {
        "owner": "NixOS",
        "ref": "nixpkgs-unstable",
        "repo": "nixpkgs",
        "type": "github"
      }
    },
    "rain": {
      "inputs": {
        "flake-utils": "flake-utils_4",
        "naersk": "naersk",
        "nixpkgs": "nixpkgs_4"
      },
      "locked": {
        "lastModified": 1700476138,
        "narHash": "sha256-cpKb/QMQQgoV4xiEI/TSEW48v/8MxvGA9Q9BK75DnH4=",
        "owner": "rainprotocol",
        "repo": "rain.cli",
        "rev": "6a912680be6d967fd6114aafab793ebe8503d27b",
        "type": "github"
      },
      "original": {
        "owner": "rainprotocol",
        "repo": "rain.cli",
        "type": "github"
      }
    },
    "rainix": {
      "inputs": {
        "flake-utils": "flake-utils_2",
        "foundry": "foundry",
        "nixpkgs": "nixpkgs_2",
        "rain": "rain",
        "rust-overlay": "rust-overlay"
      },
      "locked": {
<<<<<<< HEAD
        "lastModified": 1704913986,
        "narHash": "sha256-pI4Gaca8o2HQsmc5p+ECWDDm9q4fpI6kyMXtmrw6wGw=",
        "owner": "rainprotocol",
        "repo": "rainix",
        "rev": "c48bba19adc88296a9c968d2238df58d8c7569b7",
=======
        "lastModified": 1704961424,
        "narHash": "sha256-LWyCJxhD0fT1CjngAluN4AOFRJ3rHA2JUfaRIbBVznM=",
        "owner": "rainprotocol",
        "repo": "rainix",
        "rev": "ff671d13606dc12c096c9e2a70c8d26342bed5c1",
>>>>>>> 49218d3d
        "type": "github"
      },
      "original": {
        "owner": "rainprotocol",
        "repo": "rainix",
<<<<<<< HEAD
        "rev": "c48bba19adc88296a9c968d2238df58d8c7569b7",
=======
        "rev": "ff671d13606dc12c096c9e2a70c8d26342bed5c1",
>>>>>>> 49218d3d
        "type": "github"
      }
    },
    "root": {
      "inputs": {
        "flake-utils": "flake-utils",
        "rainix": "rainix"
      }
    },
    "rust-overlay": {
      "inputs": {
        "flake-utils": "flake-utils_5",
        "nixpkgs": "nixpkgs_5"
      },
      "locked": {
<<<<<<< HEAD
        "lastModified": 1704766659,
        "narHash": "sha256-Q2wQ9jzp4j96HokmhUQey+pyZMp4Fye/ZPSLtBBV1J8=",
        "owner": "oxalica",
        "repo": "rust-overlay",
        "rev": "afa87241c19241aca9b7a9103635b82db2b147bb",
=======
        "lastModified": 1704939449,
        "narHash": "sha256-AitvNVFGhHsA/TmyAXDL2likMObEPv7H1bJV0haxN9k=",
        "owner": "oxalica",
        "repo": "rust-overlay",
        "rev": "2716b0c756eef526a3ff75c555a59f958ac1fa17",
>>>>>>> 49218d3d
        "type": "github"
      },
      "original": {
        "owner": "oxalica",
        "repo": "rust-overlay",
        "type": "github"
      }
    },
    "systems": {
      "locked": {
        "lastModified": 1681028828,
        "narHash": "sha256-Vy1rq5AaRuLzOxct8nz4T6wlgyUR7zLU309k9mBC768=",
        "owner": "nix-systems",
        "repo": "default",
        "rev": "da67096a3b9bf56a91d16901293e51ba5b49a27e",
        "type": "github"
      },
      "original": {
        "owner": "nix-systems",
        "repo": "default",
        "type": "github"
      }
    },
    "systems_2": {
      "locked": {
        "lastModified": 1681028828,
        "narHash": "sha256-Vy1rq5AaRuLzOxct8nz4T6wlgyUR7zLU309k9mBC768=",
        "owner": "nix-systems",
        "repo": "default",
        "rev": "da67096a3b9bf56a91d16901293e51ba5b49a27e",
        "type": "github"
      },
      "original": {
        "owner": "nix-systems",
        "repo": "default",
        "type": "github"
      }
    },
    "systems_3": {
      "locked": {
        "lastModified": 1681028828,
        "narHash": "sha256-Vy1rq5AaRuLzOxct8nz4T6wlgyUR7zLU309k9mBC768=",
        "owner": "nix-systems",
        "repo": "default",
        "rev": "da67096a3b9bf56a91d16901293e51ba5b49a27e",
        "type": "github"
      },
      "original": {
        "owner": "nix-systems",
        "repo": "default",
        "type": "github"
      }
    },
    "systems_4": {
      "locked": {
        "lastModified": 1681028828,
        "narHash": "sha256-Vy1rq5AaRuLzOxct8nz4T6wlgyUR7zLU309k9mBC768=",
        "owner": "nix-systems",
        "repo": "default",
        "rev": "da67096a3b9bf56a91d16901293e51ba5b49a27e",
        "type": "github"
      },
      "original": {
        "owner": "nix-systems",
        "repo": "default",
        "type": "github"
      }
    }
  },
  "root": "root",
  "version": 7
}<|MERGE_RESOLUTION|>--- conflicted
+++ resolved
@@ -93,24 +93,16 @@
         "nixpkgs": "nixpkgs"
       },
       "locked": {
-<<<<<<< HEAD
-        "lastModified": 1704877857,
-        "narHash": "sha256-cLp2aN9PFicMXpKVqu8XYulyz+OjOn2IFGe8wJlBnpY=",
-        "owner": "shazow",
-        "repo": "foundry.nix",
-        "rev": "8556be7f1090d037588d151a85019926a6753165",
-=======
         "lastModified": 1704877772,
         "narHash": "sha256-TjDwpVX3kZgH5wsHHXjSIj14K34BPKK/k38Z5uGVpZs=",
         "owner": "shazow",
         "repo": "foundry.nix",
         "rev": "324fe20d07ce9c0f237dc2727454f04204e85c00",
->>>>>>> 49218d3d
         "type": "github"
       },
       "original": {
         "owner": "shazow",
-        "ref": "monthly",
+        "ref": "main",
         "repo": "foundry.nix",
         "type": "github"
       }
@@ -238,29 +230,17 @@
         "rust-overlay": "rust-overlay"
       },
       "locked": {
-<<<<<<< HEAD
-        "lastModified": 1704913986,
-        "narHash": "sha256-pI4Gaca8o2HQsmc5p+ECWDDm9q4fpI6kyMXtmrw6wGw=",
-        "owner": "rainprotocol",
-        "repo": "rainix",
-        "rev": "c48bba19adc88296a9c968d2238df58d8c7569b7",
-=======
         "lastModified": 1704961424,
         "narHash": "sha256-LWyCJxhD0fT1CjngAluN4AOFRJ3rHA2JUfaRIbBVznM=",
         "owner": "rainprotocol",
         "repo": "rainix",
         "rev": "ff671d13606dc12c096c9e2a70c8d26342bed5c1",
->>>>>>> 49218d3d
         "type": "github"
       },
       "original": {
         "owner": "rainprotocol",
         "repo": "rainix",
-<<<<<<< HEAD
-        "rev": "c48bba19adc88296a9c968d2238df58d8c7569b7",
-=======
         "rev": "ff671d13606dc12c096c9e2a70c8d26342bed5c1",
->>>>>>> 49218d3d
         "type": "github"
       }
     },
@@ -276,19 +256,11 @@
         "nixpkgs": "nixpkgs_5"
       },
       "locked": {
-<<<<<<< HEAD
-        "lastModified": 1704766659,
-        "narHash": "sha256-Q2wQ9jzp4j96HokmhUQey+pyZMp4Fye/ZPSLtBBV1J8=",
-        "owner": "oxalica",
-        "repo": "rust-overlay",
-        "rev": "afa87241c19241aca9b7a9103635b82db2b147bb",
-=======
         "lastModified": 1704939449,
         "narHash": "sha256-AitvNVFGhHsA/TmyAXDL2likMObEPv7H1bJV0haxN9k=",
         "owner": "oxalica",
         "repo": "rust-overlay",
         "rev": "2716b0c756eef526a3ff75c555a59f958ac1fa17",
->>>>>>> 49218d3d
         "type": "github"
       },
       "original": {
