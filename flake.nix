{
  description = "Flake for development workflows.";

  inputs = {
    rainix.url = "github:rainprotocol/rainix";
    flake-utils.url = "github:numtide/flake-utils";
  };

  outputs = {self, flake-utils, rainix }:
    flake-utils.lib.eachDefaultSystem (system:
      let
        pkgs = rainix.pkgs.${system};
      in rec {
        packages = rec {

          tauri-release-env = rainix.tauri-release-env.${system};

          ob-tauri-prelude = rainix.mkTask.${system} {
            name = "ob-tauri-prelude";
            body = ''
              set -euxo pipefail

              # Generate Typescript types from rust types
              mkdir -p tauri-app/src/lib/typeshare
              
<<<<<<< HEAD
              mkdir -p /tmp/cargo
              export CARGO_HOME=/tmp/cargo/         
=======
              mkdir /tmp/cargo
              export CARGO_HOME=$(mktemp -d)
>>>>>>> b2bdbc26
              cargo install --git https://github.com/tomjw64/typeshare --rev 556b44aafd5304eedf17206800f69834e3820b7c
              export PATH=$PATH:$CARGO_HOME/bin

              typeshare crates/subgraph/src/types/vault_balance_changes_list.rs  crates/subgraph/src/types/vault_balance_change.rs --lang=typescript --output-file=tauri-app/src/lib/typeshare/vaultBalanceChangesList.ts;
              typeshare crates/subgraph/src/types/order_detail.rs crates/common/src/types/order_detail_extended.rs --lang=typescript --output-file=tauri-app/src/lib/typeshare/orderDetail.ts;

              typeshare crates/subgraph/src/types/vault_detail.rs --lang=typescript --output-file=tauri-app/src/lib/typeshare/vaultDetail.ts;
              typeshare crates/subgraph/src/types/vaults_list.rs --lang=typescript --output-file=tauri-app/src/lib/typeshare/vaultsList.ts;
              typeshare crates/subgraph/src/types/orders_list.rs --lang=typescript --output-file=tauri-app/src/lib/typeshare/ordersList.ts;
              typeshare crates/subgraph/src/types/order_takes_list.rs --lang=typescript --output-file=tauri-app/src/lib/typeshare/orderTakesList.ts;
              typeshare crates/subgraph/src/types/order_take_detail.rs --lang=typescript --output-file=tauri-app/src/lib/typeshare/orderTakeDetail.ts;

              typeshare crates/common/src/fuzz/mod.rs --lang=typescript --output-file=tauri-app/src/lib/typeshare/fuzz.ts;

              typeshare crates/settings/src/parse.rs --lang=typescript --output-file=tauri-app/src/lib/typeshare/appSettings.ts;
              typeshare crates/settings/src/config.rs crates/settings/src/chart.rs crates/settings/src/deployer.rs crates/settings/src/network.rs crates/settings/src/order.rs crates/settings/src/orderbook.rs crates/settings/src/scenario.rs crates/settings/src/token.rs crates/settings/src/deployment.rs --lang=typescript --output-file=tauri-app/src/lib/typeshare/config.ts;
              typeshare crates/settings/src/config_source.rs --lang=typescript --output-file=tauri-app/src/lib/typeshare/configString.ts;

              typeshare tauri-app/src-tauri/src/toast.rs --lang=typescript --output-file=tauri-app/src/lib/typeshare/toast.ts;
              typeshare tauri-app/src-tauri/src/transaction_status.rs --lang=typescript --output-file=tauri-app/src/lib/typeshare/transactionStatus.ts;

              # Fix linting of generated types
              cd tauri-app && npm i && npm run lint
            '';
            additionalBuildInputs = [
              pkgs.wasm-bindgen-cli
              rainix.rust-toolchain.${system}
              rainix.rust-build-inputs.${system}
            ];
          };
          ob-tauri-test =  rainix.mkTask.${system} {
            name = "ob-tauri-test";
            body = ''
              set -euxo pipefail

              cd tauri-app && npm i && npm run test
            '';
          };

          ob-tauri-before-build = rainix.mkTask.${system} {
            name = "ob-tauri-before-build";
            body = ''
              set -euxo pipefail

              npm i && npm run build

              rm -rf lib
              mkdir -p lib

              if [ ${if pkgs.stdenv.isDarwin then "1" else "0" } -eq 1 ]; then
                cp ${pkgs.libiconv}/lib/libcharset.1.dylib lib/libcharset.1.dylib
                chmod +w lib/libcharset.1.dylib
                install_name_tool -id @executable_path/../Frameworks/libcharset.1.dylib lib/libcharset.1.dylib
                otool -L lib/libcharset.1.dylib

                cp ${pkgs.libiconv}/lib/libiconv-nocharset.dylib lib/libiconv-nocharset.dylib
                chmod +w lib/libiconv-nocharset.dylib
                install_name_tool -id @executable_path/../Frameworks/libiconv-nocharset.dylib lib/libiconv-nocharset.dylib
                otool -L lib/libiconv-nocharset.dylib

                cp ${pkgs.libiconv}/lib/libiconv.dylib lib/libiconv.dylib
                chmod +w lib/libiconv.dylib
                install_name_tool -id @executable_path/../Frameworks/libiconv.dylib lib/libiconv.dylib
                install_name_tool -change ${pkgs.libiconv}/lib/libiconv-nocharset.dylib @executable_path/../Frameworks/libiconv-nocharset.dylib lib/libiconv.dylib
                install_name_tool -change ${pkgs.libiconv}/lib/libcharset.1.dylib @executable_path/../Frameworks/libcharset.1.dylib lib/libiconv.dylib
                otool -L lib/libiconv.dylib

                cp ${pkgs.gettext}/lib/libintl.8.dylib lib/libintl.8.dylib
                chmod +w lib/libintl.8.dylib
                install_name_tool -id @executable_path/../Frameworks/libintl.8.dylib lib/libintl.8.dylib
                install_name_tool -change ${pkgs.libiconv}/lib/libiconv.dylib @executable_path/../Frameworks/libiconv.dylib lib/libintl.8.dylib
                otool -L lib/libintl.8.dylib

                cp ${pkgs.libusb}/lib/libusb-1.0.0.dylib lib/libusb-1.0.0.dylib
                chmod +w lib/libusb-1.0.0.dylib
                install_name_tool -id @executable_path/../Frameworks/libusb-1.0.0.dylib lib/libusb-1.0.0.dylib
                otool -L lib/libusb-1.0.0.dylib
              fi
            '';
          };

          ob-tauri-before-bundle = rainix.mkTask.${system} {
            name = "ob-tauri-before-bundle";
            body = ''
              set -euxo pipefail

              ls src-tauri/target/release

              if [ ${if pkgs.stdenv.isDarwin then "1" else "0" } -eq 1 ]; then
                install_name_tool -change ${pkgs.libiconv}/lib/libiconv.dylib @executable_path/../Frameworks/libiconv.dylib src-tauri/target/release/Rain\ Orderbook
                install_name_tool -change ${pkgs.gettext}/lib/libintl.8.dylib @executable_path/../Frameworks/libintl.8.dylib src-tauri/target/release/Rain\ Orderbook
                install_name_tool -change ${pkgs.libusb}/lib/libusb-1.0.0.dylib @executable_path/../Frameworks/libusb-1.0.0.dylib src-tauri/target/release/Rain\ Orderbook

                otool -L src-tauri/target/release/Rain\ Orderbook
                grep_exit_code=0
                otool -L src-tauri/target/release/Rain\ Orderbook | grep -q /nix/store || grep_exit_code=$?
                if [ $grep_exit_code -eq 0 ]; then
                  exit 1
                fi
              fi
            '';
          };
        } // rainix.packages.${system};

        devShells.default = rainix.devShells.${system}.default;
        devShells.tauri-shell = pkgs.mkShell {
          packages = [
            packages.ob-tauri-prelude
            packages.ob-tauri-test
            packages.ob-tauri-before-build
            packages.ob-tauri-before-bundle
          ];
          shellHook = rainix.devShells.${system}.tauri-shell.shellHook;
          buildInputs = rainix.devShells.${system}.tauri-shell.buildInputs ++ [pkgs.clang-tools];
          nativeBuildInputs = rainix.devShells.${system}.tauri-shell.nativeBuildInputs;
        };

      }
    );

}<|MERGE_RESOLUTION|>--- conflicted
+++ resolved
@@ -23,13 +23,7 @@
               # Generate Typescript types from rust types
               mkdir -p tauri-app/src/lib/typeshare
               
-<<<<<<< HEAD
-              mkdir -p /tmp/cargo
-              export CARGO_HOME=/tmp/cargo/         
-=======
-              mkdir /tmp/cargo
               export CARGO_HOME=$(mktemp -d)
->>>>>>> b2bdbc26
               cargo install --git https://github.com/tomjw64/typeshare --rev 556b44aafd5304eedf17206800f69834e3820b7c
               export PATH=$PATH:$CARGO_HOME/bin
 
