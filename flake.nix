{
  description = "Flake for development workflows.";

  inputs = {
    rainix.url = "github:rainlanguage/rainix";
    rain.url = "github:rainlanguage/rain.cli";
    flake-utils.url = "github:numtide/flake-utils";
  };

  outputs = {self, flake-utils, rainix, rain }:
    flake-utils.lib.eachDefaultSystem (system:
      let
        pkgs = rainix.pkgs.${system};
      in rec {
        packages = rec {

          tauri-release-env = rainix.tauri-release-env.${system};

          raindex-prelude = rainix.mkTask.${system} {
            name = "raindex-prelude";
            body = ''
              set -euxo pipefail

              mkdir -p meta;
              forge script --silent ./script/BuildAuthoringMeta.sol;
              rain meta build \
                -i <(cat ./meta/OrderBookSubParserAuthoringMeta.rain.meta) \
                -m authoring-meta-v2 \
                -t cbor \
                -e deflate \
                -l none \
                -o meta/OrderBookSubParser.rain.meta \
                ;
            '';
          };

          ob-rs-test = rainix.mkTask.${system} {
            name = "ob-rs-test";
            body = ''
              set -euxo pipefail
              cargo test --workspace .
            '';
          };

          ob-tauri-prelude = rainix.mkTask.${system} {
            name = "ob-tauri-prelude";
            body = ''
              set -euxo pipefail

              # Generate Typescript types from rust types
              mkdir -p tauri-app/src/lib/typeshare

              export CARGO_HOME=$(mktemp -d)
              cargo install --git https://github.com/tomjw64/typeshare --rev 556b44aafd5304eedf17206800f69834e3820b7c
              export PATH=$PATH:$CARGO_HOME/bin

              typeshare crates/subgraph/src/types/vault_balance_changes_list.rs  crates/subgraph/src/types/vault_balance_change.rs --lang=typescript --output-file=tauri-app/src/lib/typeshare/vaultBalanceChangesList.ts;
              typeshare crates/subgraph/src/types/order_detail.rs crates/common/src/types/order_detail_extended.rs --lang=typescript --output-file=tauri-app/src/lib/typeshare/orderDetail.ts;

              typeshare crates/subgraph/src/types/vault_detail.rs --lang=typescript --output-file=tauri-app/src/lib/typeshare/vaultDetail.ts;
              typeshare crates/subgraph/src/types/vaults_list.rs --lang=typescript --output-file=tauri-app/src/lib/typeshare/vaultsList.ts;
              typeshare crates/subgraph/src/types/orders_list.rs --lang=typescript --output-file=tauri-app/src/lib/typeshare/ordersList.ts;
              typeshare crates/subgraph/src/types/order_takes_list.rs --lang=typescript --output-file=tauri-app/src/lib/typeshare/orderTakesList.ts;
              typeshare crates/subgraph/src/types/order_take_detail.rs --lang=typescript --output-file=tauri-app/src/lib/typeshare/orderTakeDetail.ts;

              typeshare crates/settings/src/parse.rs --lang=typescript --output-file=tauri-app/src/lib/typeshare/appSettings.ts;
              typeshare crates/common/src/fuzz/mod.rs crates/settings/src/config_source.rs crates/settings/src/config.rs crates/settings/src/plot_source.rs crates/settings/src/chart.rs crates/settings/src/deployer.rs crates/settings/src/network.rs crates/settings/src/order.rs crates/settings/src/orderbook.rs crates/settings/src/scenario.rs crates/settings/src/blocks.rs crates/settings/src/token.rs crates/settings/src/deployment.rs --lang=typescript --output-file=tauri-app/src/lib/typeshare/config.ts;

              typeshare tauri-app/src-tauri/src/commands/authoring_meta.rs --lang=typescript --output-file=tauri-app/src/lib/typeshare/authoringMeta.ts;
              typeshare tauri-app/src-tauri/src/toast.rs --lang=typescript --output-file=tauri-app/src/lib/typeshare/toast.ts;
              typeshare tauri-app/src-tauri/src/transaction_status.rs --lang=typescript --output-file=tauri-app/src/lib/typeshare/transactionStatus.ts;

              # Fix linting of generated types
              cd tauri-app && npm i && npm run lint
            '';
            additionalBuildInputs = [
              pkgs.wasm-bindgen-cli
              rainix.rust-toolchain.${system}
              rainix.rust-build-inputs.${system}
            ];
          };

          ob-tauri-unit-test =  rainix.mkTask.${system} {
            name = "ob-tauri-unit-test";
            body = ''
              set -euxo pipefail

              cd tauri-app && npm i && npm run test
            '';
          };

          ob-tauri-before-release = rainix.mkTask.${system} {
            name = "ob-tauri-before-release";
            body = ''
              # Idempotently, create new 'release' on sentry for the current commit
              sentry-cli releases new -p ''${SENTRY_PROJECT} ''${COMMIT_SHA}
              sentry-cli releases set-commits --auto ''${COMMIT_SHA}

              # Overwrite env variables with release values
              echo SENTRY_AUTH_TOKEN=''${SENTRY_AUTH_TOKEN} >> .env
              echo SENTRY_ORG=''${SENTRY_ORG} >> .env
              echo SENTRY_PROJECT=''${SENTRY_PROJECT} >> .env
              echo VITE_SENTRY_RELEASE=''${COMMIT_SHA} >> .env
              echo VITE_SENTRY_ENVIRONMENT=release >> .env
              echo VITE_SENTRY_FORCE_DISABLED=false >> .env
              echo VITE_SENTRY_DSN=''${SENTRY_DSN} >> .env
            '';
            additionalBuildInputs = [
              pkgs.sentry-cli
            ];
          };

          ob-tauri-before-build-ci = rainix.mkTask.${system} {
            name = "ob-tauri-before-build-ci";
            body = ''
              # Create env file with working defaults
              ENV_FILE=".env"
              ENV_EXAMPLE_FILE=".env.example"
              cp $ENV_EXAMPLE_FILE $ENV_FILE

              # Add walletconnect project id from github action env to .env file
              echo VITE_WALLETCONNECT_PROJECT_ID=''${WALLETCONNECT_PROJECT_ID} >> $ENV_FILE
            '';
          };

          ob-tauri-before-build = rainix.mkTask.${system} {
            name = "ob-tauri-before-build";
            body = ''
              set -euxo pipefail

              # Source .env file if it exists
              ENV_FILE=.env
              if [ -f "$ENV_FILE" ]; then
                  source $ENV_FILE
              fi

              # Exit if required env variables are not defined
              if [ -z "$VITE_WALLETCONNECT_PROJECT_ID" ]; then
                echo "Cancelling build: VITE_WALLETCONNECT_PROJECT_ID is not defined"
                exit 1
              fi

              if [ "$VITE_SENTRY_FORCE_DISABLED" != "true" ] &&
              (
                [ -z "$VITE_SENTRY_DSN" ] ||
                [ -z "$VITE_SENTRY_ENVIRONMENT" ] ||
                [ -z "$VITE_SENTRY_RELEASE" ]
              ); then
                echo "Cancelling build: EITHER env variable VITE_SENTRY_FORCE_DISABLED=true OR all env variables VITE_SENTRY_DSN, VITE_SENTRY_ENVIRONMENT and VITE_SENTRY_RELEASE must be defined"
                exit 1
              fi


              npm i && npm run build
              rm -rf lib
              mkdir -p lib

              if [ ${if pkgs.stdenv.isDarwin then "1" else "0" } -eq 1 ]; then
                cp ${pkgs.libiconv}/lib/libcharset.1.dylib lib/libcharset.1.dylib
                chmod +w lib/libcharset.1.dylib
                install_name_tool -id @executable_path/../Frameworks/libcharset.1.dylib lib/libcharset.1.dylib
                otool -L lib/libcharset.1.dylib

<<<<<<< HEAD
               

                cp ${pkgs.libiconv}/lib/libiconv.dylib lib/libiconv.dylib
                chmod +w lib/libiconv.dylib
                install_name_tool -id @executable_path/../Frameworks/libiconv.dylib lib/libiconv.dylib
                install_name_tool -change ${pkgs.libiconv}/lib/libiconv-nocharset.dylib @executable_path/../Frameworks/libiconv-nocharset.dylib lib/libiconv.dylib
                install_name_tool -change ${pkgs.libiconv}/lib/libcharset.1.dylib @executable_path/../Frameworks/libcharset.1.dylib lib/libiconv.dylib
                otool -L lib/libiconv.dylib
=======
                cp ${pkgs.libiconv}/lib/libiconv.2.dylib lib/libiconv.2.dylib
                chmod +w lib/libiconv.2.dylib
                install_name_tool -id @executable_path/../Frameworks/libiconv.2.dylib lib/libiconv.2.dylib
                install_name_tool -change ${pkgs.libiconv}/lib/libcharset.1.dylib @executable_path/../Frameworks/libcharset.1.dylib lib/libiconv.2.dylib
                otool -L lib/libiconv.2.dylib
>>>>>>> 638972b6

                cp ${pkgs.gettext}/lib/libintl.8.dylib lib/libintl.8.dylib
                chmod +w lib/libintl.8.dylib
                install_name_tool -id @executable_path/../Frameworks/libintl.8.dylib lib/libintl.8.dylib
                install_name_tool -change ${pkgs.libiconv}/lib/libiconv.2.dylib @executable_path/../Frameworks/libiconv.2.dylib lib/libintl.8.dylib
                otool -L lib/libintl.8.dylib

                cp ${pkgs.libusb}/lib/libusb-1.0.0.dylib lib/libusb-1.0.0.dylib
                chmod +w lib/libusb-1.0.0.dylib
                install_name_tool -id @executable_path/../Frameworks/libusb-1.0.0.dylib lib/libusb-1.0.0.dylib
                otool -L lib/libusb-1.0.0.dylib
              fi
            '';
          };

          ob-tauri-before-bundle = rainix.mkTask.${system} {
            name = "ob-tauri-before-bundle";
            body = ''
              set -euxo pipefail

              ls src-tauri/target/release

              if [ ${if pkgs.stdenv.isDarwin then "1" else "0" } -eq 1 ]; then
<<<<<<< HEAD
                install_name_tool -change ${pkgs.libiconv}/lib/libiconv.2.dylib @executable_path/../Frameworks/libiconv.dylib src-tauri/target/release/Raindex
=======
                install_name_tool -change ${pkgs.libiconv}/lib/libiconv.2.dylib @executable_path/../Frameworks/libiconv.2.dylib src-tauri/target/release/Raindex
>>>>>>> 638972b6
                install_name_tool -change ${pkgs.gettext}/lib/libintl.8.dylib @executable_path/../Frameworks/libintl.8.dylib src-tauri/target/release/Raindex
                install_name_tool -change ${pkgs.libusb}/lib/libusb-1.0.0.dylib @executable_path/../Frameworks/libusb-1.0.0.dylib src-tauri/target/release/Raindex

                otool -L src-tauri/target/release/Raindex
                grep_exit_code=0
                otool -L src-tauri/target/release/Raindex | grep -q /nix/store || grep_exit_code=$?
                if [ $grep_exit_code -eq 0 ]; then
                  exit 1
                fi
              fi
            '';
          };

        } // rainix.packages.${system};

        devShells.default = pkgs.mkShell {
          packages = [
            packages.raindex-prelude
            packages.ob-rs-test
            rain.defaultPackage.${system}
          ];

          shellHook = rainix.devShells.${system}.default.shellHook;
          buildInputs = rainix.devShells.${system}.default.buildInputs;
          nativeBuildInputs = rainix.devShells.${system}.default.nativeBuildInputs;
        };
        devShells.tauri-shell = pkgs.mkShell {
          packages = [
            packages.raindex-prelude
            packages.ob-tauri-prelude
            packages.ob-tauri-unit-test
            packages.ob-tauri-before-build-ci
            packages.ob-tauri-before-build
            packages.ob-tauri-before-bundle
            packages.ob-tauri-before-release
          ];
          shellHook = rainix.devShells.${system}.tauri-shell.shellHook;
          buildInputs = rainix.devShells.${system}.tauri-shell.buildInputs ++ [pkgs.clang-tools];
          nativeBuildInputs = rainix.devShells.${system}.tauri-shell.nativeBuildInputs;
        };

      }
    );

}<|MERGE_RESOLUTION|>--- conflicted
+++ resolved
@@ -161,22 +161,11 @@
                 install_name_tool -id @executable_path/../Frameworks/libcharset.1.dylib lib/libcharset.1.dylib
                 otool -L lib/libcharset.1.dylib
 
-<<<<<<< HEAD
-               
-
-                cp ${pkgs.libiconv}/lib/libiconv.dylib lib/libiconv.dylib
-                chmod +w lib/libiconv.dylib
-                install_name_tool -id @executable_path/../Frameworks/libiconv.dylib lib/libiconv.dylib
-                install_name_tool -change ${pkgs.libiconv}/lib/libiconv-nocharset.dylib @executable_path/../Frameworks/libiconv-nocharset.dylib lib/libiconv.dylib
-                install_name_tool -change ${pkgs.libiconv}/lib/libcharset.1.dylib @executable_path/../Frameworks/libcharset.1.dylib lib/libiconv.dylib
-                otool -L lib/libiconv.dylib
-=======
                 cp ${pkgs.libiconv}/lib/libiconv.2.dylib lib/libiconv.2.dylib
                 chmod +w lib/libiconv.2.dylib
                 install_name_tool -id @executable_path/../Frameworks/libiconv.2.dylib lib/libiconv.2.dylib
                 install_name_tool -change ${pkgs.libiconv}/lib/libcharset.1.dylib @executable_path/../Frameworks/libcharset.1.dylib lib/libiconv.2.dylib
                 otool -L lib/libiconv.2.dylib
->>>>>>> 638972b6
 
                 cp ${pkgs.gettext}/lib/libintl.8.dylib lib/libintl.8.dylib
                 chmod +w lib/libintl.8.dylib
@@ -200,11 +189,7 @@
               ls src-tauri/target/release
 
               if [ ${if pkgs.stdenv.isDarwin then "1" else "0" } -eq 1 ]; then
-<<<<<<< HEAD
-                install_name_tool -change ${pkgs.libiconv}/lib/libiconv.2.dylib @executable_path/../Frameworks/libiconv.dylib src-tauri/target/release/Raindex
-=======
                 install_name_tool -change ${pkgs.libiconv}/lib/libiconv.2.dylib @executable_path/../Frameworks/libiconv.2.dylib src-tauri/target/release/Raindex
->>>>>>> 638972b6
                 install_name_tool -change ${pkgs.gettext}/lib/libintl.8.dylib @executable_path/../Frameworks/libintl.8.dylib src-tauri/target/release/Raindex
                 install_name_tool -change ${pkgs.libusb}/lib/libusb-1.0.0.dylib @executable_path/../Frameworks/libusb-1.0.0.dylib src-tauri/target/release/Raindex
 
