--- conflicted
+++ resolved
@@ -8,13 +8,8 @@
     function run(bytes memory meta) external {
         uint256 deployerPrivateKey = vm.envUint("DEPLOYMENT_KEY");
         // @todo pull this from subgraph.
-<<<<<<< HEAD
         // hardcoded from CI https://github.com/rainprotocol/rain.interpreter/actions/runs/6062778321/job/16449363038
         address i9rDeployer = 0xCDAd930d648C562B570490901EC6d01D368B3b63;
-=======
-        // https://github.com/rainprotocol/rain.interpreter/actions/runs/6000630847/job/16273099850
-        address i9rDeployer = 0xCA0Ef6E0d9cd47d44aF5d87098f8482669303b06;
->>>>>>> 29553542
 
         console2.log("DeployOrderBook meta hash:");
         console2.logBytes32(keccak256(meta));
