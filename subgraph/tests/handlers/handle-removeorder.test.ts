import {
  test,
  clearStore,
  describe,
  afterEach,
  clearInBlockStore,
  assert,
} from "matchstick-as";
import { Bytes, BigInt, Address } from "@graphprotocol/graph-ts";
import {
  Evaluable,
  IO,
  createAddOrderEvent,
  createRemoveOrderEvent,
} from "../event-mocks.test";
<<<<<<< HEAD
import { handleAddOrder, handleRemoveOrder } from "../../src/order";
=======
import {
  handleAddOrder,
  handleRemoveOrder,
  makeOrderId,
} from "../../src/order";
>>>>>>> 0fdb8414
import { createMockERC20Functions } from "../erc20.test";

describe("Add and remove orders", () => {
  afterEach(() => {
    clearStore();
    clearInBlockStore();
  });

  test("handleRemoveOrder()", () => {
    createMockERC20Functions(
      Address.fromString("0x1234567890123456789012345678901234567890")
    );
    createMockERC20Functions(
      Address.fromString("0x1234567890123456789012345678901234567890")
    );

    // First we need to add an order
    let event = createAddOrderEvent(
      Address.fromString("0x1234567890123456789012345678901234567890"),
      Address.fromString("0x0987654321098765432109876543210987654321"),
      [
        new IO(
          Address.fromString("0x1234567890123456789012345678901234567890"),
          BigInt.fromI32(18),
          BigInt.fromI32(1)
        ),
      ],
      [
        new IO(
          Address.fromString("0x1234567890123456789012345678901234567890"),
          BigInt.fromI32(18),
          BigInt.fromI32(1)
        ),
      ],
      Bytes.fromHexString("0x1234567890123456789012345678901234567890"),
      new Evaluable(
        Address.fromString("0x1234567890123456789012345678901234567890"),
        Address.fromString("0x0987654321098765432109876543210987654321"),
        Bytes.fromHexString("0x1234567890123456789012345678901234567890")
      )
    );

    event.address = Address.fromString(
      "0x1234567890123456789012345678901234567890"
    );

    handleAddOrder(event);

    // Now we can remove the order
    let removeEvent = createRemoveOrderEvent(
      Address.fromString("0x1234567890123456789012345678901234567890"),
      Bytes.fromHexString("0x0987654321098765432109876543210987654321"),
      Address.fromString("0x1234567890123456789012345678901234567890"),
      [
        new IO(
          Address.fromString("0x1234567890123456789012345678901234567890"),
          BigInt.fromI32(18),
          BigInt.fromI32(1)
        ),
      ],
      [
        new IO(
          Address.fromString("0x1234567890123456789012345678901234567890"),
          BigInt.fromI32(18),
          BigInt.fromI32(1)
        ),
      ],
      Bytes.fromHexString("0x1234567890123456789012345678901234567890"),
      new Evaluable(
        Address.fromString("0x1234567890123456789012345678901234567890"),
        Address.fromString("0x0987654321098765432109876543210987654321"),
        Bytes.fromHexString("0x1234567890123456789012345678901234567890")
      )
    );

    removeEvent.address = Address.fromString(
      "0x1234567890123456789012345678901234567890"
    );

    handleRemoveOrder(removeEvent);

    // we should have an orderbook entity
    assert.entityCount("Orderbook", 1);
    assert.fieldEquals(
      "Orderbook",
      event.address.toHexString(),
      "id",
      event.address.toHexString()
    );

    assert.entityCount("Order", 1);

    let id = makeOrderId(
      removeEvent.address,
      Bytes.fromHexString("0x0987654321098765432109876543210987654321")
    );

    assert.fieldEquals(
      "Order",
      id.toHexString(),
      "active",
      "false",
      "Order should be inactive after removeOrder event"
    );

    // if we add the order again, it should be active
    handleAddOrder(event);

    assert.entityCount("Order", 1);

    assert.fieldEquals(
      "Order",
      id.toHexString(),
      "active",
      "true",
      "Order should be active after second addOrder event"
    );

    // if we remove the order again, it should be inactive

    handleRemoveOrder(removeEvent);

    assert.entityCount("Order", 1);

    assert.fieldEquals(
      "Order",
      id.toHexString(),
      "active",
      "false",
      "Order should be inactive after second removeOrder event"
    );
  });
});<|MERGE_RESOLUTION|>--- conflicted
+++ resolved
@@ -13,15 +13,11 @@
   createAddOrderEvent,
   createRemoveOrderEvent,
 } from "../event-mocks.test";
-<<<<<<< HEAD
-import { handleAddOrder, handleRemoveOrder } from "../../src/order";
-=======
 import {
   handleAddOrder,
   handleRemoveOrder,
   makeOrderId,
 } from "../../src/order";
->>>>>>> 0fdb8414
 import { createMockERC20Functions } from "../erc20.test";
 
 describe("Add and remove orders", () => {
