{
  "name": "tauri-app",
  "version": "0.0.1",
  "private": true,
  "scripts": {
    "dev": "vite dev",
    "build": "vite build",
    "preview": "vite preview",
    "check": "svelte-kit sync && svelte-check --tsconfig ./tsconfig.json",
    "check:watch": "svelte-kit sync && svelte-check --tsconfig ./tsconfig.json --watch",
    "lint": "eslint --fix src",
    "test": "vitest run"
  },
  "devDependencies": {
    "@sveltejs/adapter-auto": "^3.0.0",
    "@sveltejs/adapter-static": "^3.0.1",
    "@sveltejs/kit": "^2.0.0",
    "@sveltejs/vite-plugin-svelte": "^3.0.0",
    "@types/eslint": "8.56.0",
    "@types/lodash": "^4.14.202",
    "@types/node": "^20.11.30",
    "@types/uuid": "^9.0.7",
    "@typescript-eslint/eslint-plugin": "^7.3.1",
    "@typescript-eslint/parser": "^7.3.1",
    "autoprefixer": "^10.4.16",
    "eslint": "^8.56.0",
    "eslint-config-prettier": "^9.1.0",
    "eslint-plugin-svelte": "^2.35.1",
    "flowbite": "^2.2.1",
    "flowbite-svelte": "^0.44.21",
    "flowbite-svelte-icons": "^0.4.5",
    "postcss": "^8.4.32",
    "postcss-load-config": "^5.0.2",
    "prettier": "^3.1.1",
    "prettier-plugin-svelte": "^3.1.2",
    "prettier-plugin-tailwindcss": "^0.5.9",
    "svelte": "^4.2.7",
    "svelte-check": "^3.6.0",
    "tailwindcss": "^3.3.6",
    "tslib": "^2.4.1",
    "typescript": "^5.0.0",
    "vite": "^5.0.3",
    "vite-plugin-checker": "^0.6.2",
    "vitest": "^1.2.2"
  },
  "type": "module",
  "dependencies": {
    "@codemirror/lang-yaml": "^6.0.0",
    "@fontsource/dm-sans": "^5.0.18",
    "@imask/svelte": "^7.3.0",
    "@observablehq/plot": "^0.6.13",
    "@sentry/sveltekit": "^7.107.0",
    "@square/svelte-store": "^1.0.18",
    "@tauri-apps/api": "^1.5.3",
    "@web3modal/ethers5": "^4.1.1",
<<<<<<< HEAD
    "codemirror-rainlang": "^3.0.3",
=======
    "codemirror-rainlang": "^3.0.6",
    "dayjs": "^1.11.10",
>>>>>>> 3ebd744e
    "ethers": "^5.7.2",
    "lightweight-charts": "^4.1.3",
    "lodash": "^4.17.21",
    "svelte-codemirror-editor": "^1.3.0",
    "thememirror": "^2.0.1",
    "uuid": "^9.0.1",
    "viem": "^2.4.0"
  }
}<|MERGE_RESOLUTION|>--- conflicted
+++ resolved
@@ -53,12 +53,8 @@
     "@square/svelte-store": "^1.0.18",
     "@tauri-apps/api": "^1.5.3",
     "@web3modal/ethers5": "^4.1.1",
-<<<<<<< HEAD
-    "codemirror-rainlang": "^3.0.3",
-=======
     "codemirror-rainlang": "^3.0.6",
     "dayjs": "^1.11.10",
->>>>>>> 3ebd744e
     "ethers": "^5.7.2",
     "lightweight-charts": "^4.1.3",
     "lodash": "^4.17.21",
