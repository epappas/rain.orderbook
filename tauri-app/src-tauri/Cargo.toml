--- conflicted
+++ resolved
@@ -16,25 +16,18 @@
 serde_json = "1.0"
 rain_orderbook_common = { path = "../../crates/common" }
 rain_orderbook_subgraph_queries = { path = "../../crates/subgraph" }
-<<<<<<< HEAD
-alloy-ethers-typecast = { git = "https://github.com/rainlanguage/alloy-ethers-typecast", branch = "2024-01-24-fix-ethers-dep" }
-=======
 alloy-ethers-typecast = { git = "https://github.com/rainlanguage/alloy-ethers-typecast", rev = "47b2d9f073ff891254af6ece6f0efc140566d3d5" }
->>>>>>> 2071363b
 alloy-primitives = "0.5.4"
 alloy-sol-types = "0.5.4"
 typeshare = "1.0.1"
-<<<<<<< HEAD
 forker = { git = "https://github.com/rainlanguage/forker", rev = "4108bbb23f167c8a91091453aa442985138f7af3" }
 once_cell = "1.19.0"
 alloy-dyn-abi = "0.5.4"
 alloy-json-abi = "0.5.4"
 alloy-sol-types = { version = "0.5.4", features = ["json"] }
 reqwest = { version = "0.11.22", features = ["json"] }
-=======
 chrono = { version = "0.4.32", features = ["serde"] }
 uuid = { version = "1.7.0", features = ["serde"] }
->>>>>>> 2071363b
 
 [features]
 # this feature is used for production builds or when `devPath` points to the filesystem
