<script lang="ts">
<<<<<<< HEAD
  import { Button, Modal, Label, Input, InputAddon, ButtonGroup, Helper } from 'flowbite-svelte';
  import type { TokenVault } from '$lib/typeshare/vault';
  import { parseUnits } from 'viem';
  import { isStringValidNumber } from '$lib/utils/number';

  export let open = false;
  export let vault: TokenVault;
  let amount: string;

  $: amountIsValidNumber = amount && isStringValidNumber(amount);
  let amountRaw: bigint;
  let amountLTEBalance: boolean;

  $: {
    if (amount) {
      try {
        amountRaw = parseUnits(amount, vault.token.decimals);
        amountLTEBalance = amountRaw <= vault.balance;
=======
  import { Button, Modal, Label, Helper } from 'flowbite-svelte';
  import type { Vault } from '$lib/typeshare/vault';
  import InputTokenAmount from './InputTokenAmount.svelte';

  export let open = false;
  export let vault: Vault;
  let amount: string = '';
  let amountRaw: bigint = 0n;
  let amountGTBalance: boolean;

  $: {
    if (vault.token_vaults) {
      console.log('amount raw is ', amountRaw);
      try {
        amountGTBalance = amountRaw > vault.token_vaults[0].balance;
>>>>>>> 119c2053
      } catch (e) {}
    }
  }

  function reset() {
    amount = '';
    amountRaw = 0n;
  }
</script>

<Modal title="Withdraw from Vault" bind:open outsideclose size="sm" on:close={reset}>
  <div>
    <h5 class="mb-2 w-full text-xl font-bold tracking-tight text-gray-900 dark:text-white">
      Vault ID
    </h5>
    <p class="break-all font-normal leading-tight text-gray-700 dark:text-gray-400">
      {vault.id}
    </p>
  </div>

  <div>
    <h5 class="mb-2 w-full text-xl font-bold tracking-tight text-gray-900 dark:text-white">
      Token
    </h5>
    <p class="break-all font-normal leading-tight text-gray-700 dark:text-gray-400">
      {vault.token.name}
    </p>
  </div>

  <div>
    <h5 class="mb-2 w-full text-xl font-bold tracking-tight text-gray-900 dark:text-white">
      Balance
    </h5>
    <p class="break-all font-normal leading-tight text-gray-700 dark:text-gray-400">
      {vault.balance_display}
    </p>
  </div>

  <div class="mb-6">
    <Label
      for="amount"
      class="mb-2 w-full text-xl font-bold tracking-tight text-gray-900 dark:text-white"
    >
      Amount
    </Label>
<<<<<<< HEAD
    <ButtonGroup class="w-full">
      <Input
        name="amount"
        bind:value={amount}
        on:keyup={() => (amount = amount.replace(/[^\d.]/g, ''))}
        placeholder="0"
      />
      <InputAddon>
        {vault.token.symbol}
      </InputAddon>
    </ButtonGroup>
=======
    <InputTokenAmount
      bind:value={amount}
      bind:valueRaw={amountRaw}
      symbol={vault.token_vaults ? vault.token_vaults[0].token.symbol : ''}
      decimals={vault.token_vaults ? vault.token_vaults[0].token.decimals : 16}
      maxValueRaw={vault.token_vaults ? vault.token_vaults[0].balance : undefined}
    />

    <Helper color="red" class="h-6 text-sm">
      {#if amountGTBalance}
        Amount cannot exceed available balance.
      {/if}
    </Helper>
>>>>>>> 119c2053
  </div>

  <svelte:fragment slot="footer">
    <div class="flex w-full justify-end space-x-4">
      <Button color="alternative" on:click={() => (open = false)}>Cancel</Button>

      <Button
        on:click={() => alert('Handle "success"')}
        disabled={!amountRaw || amountRaw === 0n || amountGTBalance}>Make Withdrawal</Button
      >
    </div>
  </svelte:fragment>
</Modal><|MERGE_RESOLUTION|>--- conflicted
+++ resolved
@@ -1,42 +1,18 @@
 <script lang="ts">
-<<<<<<< HEAD
-  import { Button, Modal, Label, Input, InputAddon, ButtonGroup, Helper } from 'flowbite-svelte';
+  import { Button, Modal, Label, Helper } from 'flowbite-svelte';
   import type { TokenVault } from '$lib/typeshare/vault';
-  import { parseUnits } from 'viem';
-  import { isStringValidNumber } from '$lib/utils/number';
+  import InputTokenAmount from './InputTokenAmount.svelte';
 
   export let open = false;
   export let vault: TokenVault;
-  let amount: string;
-
-  $: amountIsValidNumber = amount && isStringValidNumber(amount);
-  let amountRaw: bigint;
-  let amountLTEBalance: boolean;
-
-  $: {
-    if (amount) {
-      try {
-        amountRaw = parseUnits(amount, vault.token.decimals);
-        amountLTEBalance = amountRaw <= vault.balance;
-=======
-  import { Button, Modal, Label, Helper } from 'flowbite-svelte';
-  import type { Vault } from '$lib/typeshare/vault';
-  import InputTokenAmount from './InputTokenAmount.svelte';
-
-  export let open = false;
-  export let vault: Vault;
   let amount: string = '';
   let amountRaw: bigint = 0n;
   let amountGTBalance: boolean;
 
   $: {
-    if (vault.token_vaults) {
-      console.log('amount raw is ', amountRaw);
-      try {
-        amountGTBalance = amountRaw > vault.token_vaults[0].balance;
->>>>>>> 119c2053
-      } catch (e) {}
-    }
+    try {
+      amountGTBalance = amountRaw > vault.balance;
+    } catch (e) {}
   }
 
   function reset() {
@@ -80,25 +56,12 @@
     >
       Amount
     </Label>
-<<<<<<< HEAD
-    <ButtonGroup class="w-full">
-      <Input
-        name="amount"
-        bind:value={amount}
-        on:keyup={() => (amount = amount.replace(/[^\d.]/g, ''))}
-        placeholder="0"
-      />
-      <InputAddon>
-        {vault.token.symbol}
-      </InputAddon>
-    </ButtonGroup>
-=======
     <InputTokenAmount
       bind:value={amount}
       bind:valueRaw={amountRaw}
-      symbol={vault.token_vaults ? vault.token_vaults[0].token.symbol : ''}
-      decimals={vault.token_vaults ? vault.token_vaults[0].token.decimals : 16}
-      maxValueRaw={vault.token_vaults ? vault.token_vaults[0].balance : undefined}
+      symbol={vault.token.symbol}
+      decimals={vault.token.decimals}
+      maxValueRaw={vault.balance}
     />
 
     <Helper color="red" class="h-6 text-sm">
@@ -106,7 +69,6 @@
         Amount cannot exceed available balance.
       {/if}
     </Helper>
->>>>>>> 119c2053
   </div>
 
   <svelte:fragment slot="footer">
