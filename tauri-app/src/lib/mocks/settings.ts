import type { ConfigSource } from '$lib/typeshare/config';
import { writable } from 'svelte/store';

const mockConfigSource: ConfigSource = {
  networks: {
    mainnet: {
      rpc: 'https://mainnet.infura.io/v3/YOUR-PROJECT-ID',
      'chain-id': 1,
      label: 'Ethereum Mainnet',
      currency: 'ETH',
    },
  },
  subgraphs: {
    mainnet: 'https://api.thegraph.com/subgraphs/name/mainnet',
  },
  orderbooks: {
    orderbook1: {
      address: '0xOrderbookAddress1',
      network: 'mainnet',
      subgraph: 'uniswap',
      label: 'Orderbook 1',
    },
  },
  deployers: {
    deployer1: {
      address: '0xDeployerAddress1',
      network: 'mainnet',
      label: 'Deployer 1',
    },
  },
  metaboards: {
    metaboard1: 'https://example.com/metaboard1',
  },
  watchlist: {
<<<<<<< HEAD
    first: '0xfirstaddress',
    second: '0xsecondaddress',
=======
    name_one: 'address_one',
    name_two: 'address_two',
>>>>>>> 62ef5258
  },
};

export const mockSettingsStore = writable<ConfigSource>(mockConfigSource);<|MERGE_RESOLUTION|>--- conflicted
+++ resolved
@@ -32,13 +32,8 @@
     metaboard1: 'https://example.com/metaboard1',
   },
   watchlist: {
-<<<<<<< HEAD
-    first: '0xfirstaddress',
-    second: '0xsecondaddress',
-=======
     name_one: 'address_one',
     name_two: 'address_two',
->>>>>>> 62ef5258
   },
 };
 
