<script lang="ts">
  import CardProperty from './../../../lib/components/CardProperty.svelte';
  import { TabItem, TableBodyCell, TableHeadCell, Tabs } from 'flowbite-svelte';
  import { orderDetail, useOrderTakesList } from '$lib/stores/order';
  import { walletAddressMatchesOrBlank } from '$lib/stores/wallets';
  import ButtonLoading from '$lib/components/ButtonLoading.svelte';
  import BadgeActive from '$lib/components/BadgeActive.svelte';
  import { formatTimestampSecondsAsLocal, timestampSecondsToUTCTimestamp } from '$lib/utils/time';
  import ButtonVaultLink from '$lib/components/ButtonVaultLink.svelte';
  import { orderRemove } from '$lib/services/order';
  import PageHeader from '$lib/components/PageHeader.svelte';
  import { page } from '$app/stores';
  import Hash from '$lib/components/Hash.svelte';
  import { HashType } from '$lib/types/hash';
  import AppTable from '$lib/components/AppTable.svelte';
  import { sortBy } from 'lodash';
  import LightweightChartLine from '$lib/components/LightweightChartLine.svelte';
  import PageContentDetail from '$lib/components/PageContentDetail.svelte';
  import CodeMirrorRainlang from '$lib/components/CodeMirrorRainlang.svelte';
<<<<<<< HEAD
    import type { UTCTimestamp } from 'lightweight-charts';
=======
  import { colorTheme } from '$lib/stores/darkMode';
>>>>>>> 62288a08

  let isSubmitting = false;
  let orderTakesListChartData:  { value: number; time: UTCTimestamp; color?: string }[] = [];

  const orderTakesList = useOrderTakesList($page.params.id);

  $: order = $orderDetail.data[$page.params.id]?.order;
  $: orderRainlang = $orderDetail.data[$page.params.id]?.rainlang;
  $: $orderTakesList.all, orderTakesListChartData = prepareChartData();

  async function remove() {
    isSubmitting = true;
    try {
      await orderRemove(order.id);
      // eslint-disable-next-line no-empty
    } catch (e) {}
    isSubmitting = false;
  }

  function prepareChartData() {
    const transformedData = $orderTakesList.all.map((d) => ({
      value: parseFloat(d.ioratio),
      time: timestampSecondsToUTCTimestamp(BigInt(d.timestamp)),
      color: '#4E4AF6',
    }));

<<<<<<< HEAD
    return sortBy(
      transformedData,
      (d) => d.time
    );
  }
=======
  $: orderTakesListChartData = $orderTakesList.all.map((d) => ({
    value: parseFloat(d.ioratio),
    time: timestampSecondsToUTCTimestamp(BigInt(d.timestamp)),
    color: $colorTheme == 'dark' ? '#5178FF' : '#4E4AF6',
  }));
  $: orderTakesListChartDataSorted = sortBy(orderTakesListChartData, (d) => d.time);
>>>>>>> 62288a08

  orderDetail.refetch($page.params.id);
  orderTakesList.fetchAll(0);
</script>

<PageHeader title="Order" />

<PageContentDetail
  isFetching={$orderDetail.isFetching}
  isEmpty={order === undefined}
  emptyMessage="Order not found"
>
  <svelte:fragment slot="top">
    <div class="flex gap-x-4 text-3xl font-medium dark:text-white">
      <div class="flex gap-x-2">
        <span class="font-light">Order</span>
        <Hash shorten value={order.id} />
      </div>
      <BadgeActive active={order.order_active} large />
    </div>
    {#if order && $walletAddressMatchesOrBlank(order.owner.id) && order.order_active}
      <ButtonLoading color="dark" on:click={remove} loading={isSubmitting}>Remove</ButtonLoading>
    {/if}
  </svelte:fragment>
  <svelte:fragment slot="card">
    <div class="flex flex-col gap-y-6">
      <CardProperty>
        <svelte:fragment slot="key">Owner</svelte:fragment>
        <svelte:fragment slot="value">
          <Hash type={HashType.Wallet} shorten={false} value={order.owner.id} />
        </svelte:fragment>
      </CardProperty>

      <CardProperty>
        <svelte:fragment slot="key">Created</svelte:fragment>
        <svelte:fragment slot="value">
          {formatTimestampSecondsAsLocal(BigInt(order.timestamp))}
        </svelte:fragment>
      </CardProperty>

      <CardProperty>
        <svelte:fragment slot="key">Input vaults</svelte:fragment>
        <svelte:fragment slot="value">
          {#each order.valid_inputs || [] as t}
            <ButtonVaultLink tokenVault={t.token_vault} />
          {/each}
        </svelte:fragment>
      </CardProperty>

      <CardProperty>
        <svelte:fragment slot="key">Output vaults</svelte:fragment>
        <svelte:fragment slot="value">
          {#each order.valid_outputs || [] as t}
            <ButtonVaultLink tokenVault={t.token_vault} />
          {/each}
        </svelte:fragment>
      </CardProperty>
    </div>
  </svelte:fragment>
  <svelte:fragment slot="chart">
    <LightweightChartLine
      title="Trades"
      data={orderTakesListChartData}
      loading={$orderTakesList.isFetchingAll}
      emptyMessage="No trades found"
    />
  </svelte:fragment>
  <svelte:fragment slot="below">
    <Tabs
      style="underline"
      contentClass="mt-4"
      defaultClass="flex flex-wrap space-x-2 rtl:space-x-reverse mt-4"
    >
      <TabItem open title="Rainlang source">
        {#if orderRainlang}
          <div class="mb-8 overflow-hidden rounded-lg border dark:border-none">
            <CodeMirrorRainlang disabled={true} value={orderRainlang} />
          </div>
        {:else}
          <div class="w-full tracking-tight text-gray-900 dark:text-white">
            Rain source not included in order meta
          </div>
        {/if}
      </TabItem>
      <TabItem title="Trades">
        <AppTable listStore={orderTakesList} emptyMessage="No trades found" rowHoverable={false}>
          <svelte:fragment slot="head">
            <TableHeadCell padding="p-4">Date</TableHeadCell>
            <TableHeadCell padding="p-0">Sender</TableHeadCell>
            <TableHeadCell padding="p-0">Transaction Hash</TableHeadCell>
            <TableHeadCell padding="p-0">Input</TableHeadCell>
            <TableHeadCell padding="p-0">Output</TableHeadCell>
            <TableHeadCell padding="p-0">IO Ratio</TableHeadCell>
          </svelte:fragment>

          <svelte:fragment slot="bodyRow" let:item>
            <TableBodyCell tdClass="px-4 py-2">
              {formatTimestampSecondsAsLocal(BigInt(item.timestamp))}
            </TableBodyCell>
            <TableBodyCell tdClass="break-all py-2 min-w-32">
              <Hash type={HashType.Wallet} value={item.sender.id} />
            </TableBodyCell>
            <TableBodyCell tdClass="break-all py-2 min-w-32">
              <Hash type={HashType.Transaction} value={item.transaction.id} />
            </TableBodyCell>
            <TableBodyCell tdClass="break-all py-2">
              {item.input_display}
              {item.input_token.symbol}
            </TableBodyCell>
            <TableBodyCell tdClass="break-all py-2">
              {item.output_display}
              {item.output_token.symbol}
            </TableBodyCell>
            <TableBodyCell tdClass="break-all py-2">
              {item.ioratio}
              {item.input_token.symbol}/{item.output_token.symbol}
            </TableBodyCell>
          </svelte:fragment>
        </AppTable>
      </TabItem>
    </Tabs>
  </svelte:fragment>
</PageContentDetail><|MERGE_RESOLUTION|>--- conflicted
+++ resolved
@@ -17,11 +17,8 @@
   import LightweightChartLine from '$lib/components/LightweightChartLine.svelte';
   import PageContentDetail from '$lib/components/PageContentDetail.svelte';
   import CodeMirrorRainlang from '$lib/components/CodeMirrorRainlang.svelte';
-<<<<<<< HEAD
-    import type { UTCTimestamp } from 'lightweight-charts';
-=======
+  import type { UTCTimestamp } from 'lightweight-charts';
   import { colorTheme } from '$lib/stores/darkMode';
->>>>>>> 62288a08
 
   let isSubmitting = false;
   let orderTakesListChartData:  { value: number; time: UTCTimestamp; color?: string }[] = [];
@@ -48,20 +45,18 @@
       color: '#4E4AF6',
     }));
 
-<<<<<<< HEAD
     return sortBy(
       transformedData,
       (d) => d.time
     );
   }
-=======
+
   $: orderTakesListChartData = $orderTakesList.all.map((d) => ({
     value: parseFloat(d.ioratio),
     time: timestampSecondsToUTCTimestamp(BigInt(d.timestamp)),
     color: $colorTheme == 'dark' ? '#5178FF' : '#4E4AF6',
   }));
   $: orderTakesListChartDataSorted = sortBy(orderTakesListChartData, (d) => d.time);
->>>>>>> 62288a08
 
   orderDetail.refetch($page.params.id);
   orderTakesList.fetchAll(0);
