--- conflicted
+++ resolved
@@ -8,18 +8,15 @@
   import { Helper, Label, Button, Spinner } from 'flowbite-svelte';
   import InputBlockNumber from '$lib/components/InputBlockNumber.svelte';
   import { forkBlockNumber } from '$lib/stores/forkBlockNumber';
-<<<<<<< HEAD
   import DropdownRadio from '$lib/components/DropdownRadio.svelte';
   import SkeletonRow from '$lib/components/SkeletonRow.svelte';
   import { deployments, activeDeploymentIndex, dotrainFile } from '$lib/stores/settings';
   import { RawRainlangExtension, type RawLanguageServicesCallbacks } from 'codemirror-rainlang';
   import { completionCallback, hoverCallback, problemsCallback } from '$lib/services/langServices';
-=======
   import { makeChartData } from '$lib/services/chart';
-    import { settingsText } from '$lib/stores/settings';
-    import type { ChartData } from '$lib/typeshare/fuzz';
-    import Charts from '$lib/components/Charts.svelte';
->>>>>>> f84eec00
+  import { settingsText } from '$lib/stores/settings';
+  import type { ChartData } from '$lib/typeshare/fuzz';
+  import Charts from '$lib/components/Charts.svelte';
 
   let isSubmitting = false;
   let isCharting = false;
@@ -41,10 +38,6 @@
     isSubmitting = false;
   }
 
-<<<<<<< HEAD
-  // @TODO - set dotrain text store to empty string on-destroy
-
-=======
   async function chart() {
     isCharting = true;
     chartData = await makeChartData($dotrainFile.text, $settingsText);
@@ -52,7 +45,6 @@
   }
 
   $: console.log(chartData)
->>>>>>> f84eec00
 </script>
 
 <PageHeader title="Add Order" />
