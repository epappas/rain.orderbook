<script lang="ts">
  import {
    Heading,
    Button,
    Card,
    Table,
    TableHead,
    TableHeadCell,
    TableBody,
    TableBodyRow,
    TableBodyCell,
  } from 'flowbite-svelte';
  import { vaultDetail } from '$lib/stores/vaultDetail';
  import ModalVaultDeposit from '$lib/components/ModalVaultDeposit.svelte';
  import ModalVaultWithdraw from '$lib/components/ModalVaultWithdraw.svelte';
  import { walletAddressMatchesOrBlank } from '$lib/stores/settings';
  import { formatTimestampSecondsAsLocal } from '$lib/utils/time';
  import PageHeader from '$lib/components/PageHeader.svelte';
  import { page } from '$app/stores';
  import { useVaultListBalanceChanges } from '$lib/stores/vaultListBalanceChanges';
  import { bigintStringToHex } from '$lib/utils/hex';
  import ButtonLoading from '$lib/components/ButtonLoading.svelte';
  import { FileCsvOutline } from 'flowbite-svelte-icons';
  import ButtonsPagination  from '$lib/components/ButtonsPagination.svelte';
<<<<<<< HEAD
=======
  import Hash from '$lib/components/Hash.svelte';
  import { HashType } from '$lib/utils/hash';
>>>>>>> 25b40b71

  let showDepositModal = false;
  let showWithdrawModal = false;

  vaultDetail.refetch($page.params.id);
  $: vault = $vaultDetail[$page.params.id];

  function toggleDepositModal() {
    showDepositModal = !showDepositModal;
  }
  function toggleWithdrawModal() {
    showWithdrawModal = !showWithdrawModal;
  }

  const vaultListBalanceChanges = useVaultListBalanceChanges($page.params.id);
  vaultListBalanceChanges.fetchFirst();
</script>

<PageHeader title="Vault">
  <svelte:fragment slot="actions">
    {#if vault && $walletAddressMatchesOrBlank(vault.owner.id)}
      <Button color="green" size="xs" on:click={toggleDepositModal}>Deposit</Button>
      <Button color="blue" size="xs" on:click={toggleWithdrawModal}>Withdraw</Button>
    {/if}
  </svelte:fragment>
</PageHeader>

{#if vault === undefined}
  <div class="text-center text-gray-900 dark:text-white">Vault not found</div>
{:else}
  <div class="flex w-full flex-wrap justify-evenly space-y-12 xl:space-x-8 2xl:space-y-0">
    <Card class="space-y-8" size="lg">
      <div>
        <h5 class="mb-2 w-full text-xl font-bold tracking-tight text-gray-900 dark:text-white">
          Vault ID
        </h5>
        <p class="break-all font-normal leading-tight text-gray-700 dark:text-gray-400">
          {bigintStringToHex(vault.vault_id)}
        </p>
      </div>

      <div>
        <h5 class="mb-2 w-full text-xl font-bold tracking-tight text-gray-900 dark:text-white">
          Owner Address
        </h5>
        <p class="break-all font-normal leading-tight text-gray-700 dark:text-gray-400">
          <Hash type={HashType.Wallet} shorten={false} value={vault.owner.id} />
        </p>
      </div>

      <div>
        <h5 class="mb-2 w-full text-xl font-bold tracking-tight text-gray-900 dark:text-white">
          Token
        </h5>
        <p class="break-all font-normal leading-tight text-gray-700 dark:text-gray-400">
          {vault.token.name}
        </p>
      </div>

      <div>
        <h5 class="mb-2 w-full text-xl font-bold tracking-tight text-gray-900 dark:text-white">
          Balance
        </h5>
        <p class="break-all break-all font-normal leading-tight text-gray-700 dark:text-gray-400">
          {vault.balance_display}
          {vault.token.symbol}
        </p>
      </div>
    </Card>

    <div class="max-w-screen-xl space-y-12">
      <div class="w-full">
        <Heading tag="h4" class="mb-2">Deposits & Withdrawals</Heading>

        {#if $vaultListBalanceChanges.currentPage.length === 0}
          <div class="my-4 text-center text-gray-900 dark:text-white">No deposits or withdrawals found</div>
        {:else}
          <Table divClass="cursor-pointer">
            <TableHead>
              <TableHeadCell>Date</TableHeadCell>
              <TableHeadCell>Sender</TableHeadCell>
              <TableHeadCell>Transaction Hash</TableHeadCell>
              <TableHeadCell>Balance Change</TableHeadCell>
              <TableHeadCell>Type</TableHeadCell>
            </TableHead>
            <TableBody>
              {#each $vaultListBalanceChanges.currentPage as vaultBalanceChange}
                  <TableBodyRow>
                    <TableBodyCell tdClass="px-4 py-2">
                      {formatTimestampSecondsAsLocal(BigInt(vaultBalanceChange.content.timestamp))}
                    </TableBodyCell>
<<<<<<< HEAD
                    <TableBodyCell tdClass="break-all py-2 text-xs space-y-1">
                      {vaultBalanceChange.content.sender.id}
                    </TableBodyCell>
                    <TableBodyCell tdClass="break-all py-2 text-xs space-y-1">
                      {vaultBalanceChange.content.transaction.id}
=======
                    <TableBodyCell tdClass="break-all py-2 min-w-48">
                      <Hash type={HashType.Wallet} value={vaultBalanceChange.content.sender.id} />
                    </TableBodyCell>
                    <TableBodyCell tdClass="break-all py-2 min-w-48">
                      <Hash type={HashType.Transaction} value={vaultBalanceChange.content.transaction.id} />
>>>>>>> 25b40b71
                    </TableBodyCell>
                    <TableBodyCell tdClass="break-word p-2 text-right">
                      {vaultBalanceChange.type === 'Withdraw' ? '-' : ''}{vaultBalanceChange.content.amount_display} {vaultBalanceChange.content.token_vault.token.symbol}
                    </TableBodyCell>
                    <TableBodyCell tdClass="break-word p-2 text-right">
                      {vaultBalanceChange.type}
                    </TableBodyCell>
                  </TableBodyRow>
              {/each}
            </TableBody>
          </Table>

          <div class="flex justify-between mt-2">
            <ButtonLoading size="xs" color="blue" on:click={() => vaultListBalanceChanges.exportCsv()} loading={$vaultListBalanceChanges.isExporting}>
              <FileCsvOutline class="w-4 h-4 mr-2"/>
              Export to CSV
            </ButtonLoading>
            <ButtonsPagination index={$vaultListBalanceChanges.index} on:previous={vaultListBalanceChanges.fetchPrev} on:next={vaultListBalanceChanges.fetchNext} loading={$vaultListBalanceChanges.isFetching} />
          </div>
        {/if}
      </div>
    </div>
  </div>
{/if}

<ModalVaultDeposit bind:open={showDepositModal} {vault} />

<ModalVaultWithdraw bind:open={showWithdrawModal} {vault} /><|MERGE_RESOLUTION|>--- conflicted
+++ resolved
@@ -22,11 +22,8 @@
   import ButtonLoading from '$lib/components/ButtonLoading.svelte';
   import { FileCsvOutline } from 'flowbite-svelte-icons';
   import ButtonsPagination  from '$lib/components/ButtonsPagination.svelte';
-<<<<<<< HEAD
-=======
   import Hash from '$lib/components/Hash.svelte';
   import { HashType } from '$lib/utils/hash';
->>>>>>> 25b40b71
 
   let showDepositModal = false;
   let showWithdrawModal = false;
@@ -118,19 +115,11 @@
                     <TableBodyCell tdClass="px-4 py-2">
                       {formatTimestampSecondsAsLocal(BigInt(vaultBalanceChange.content.timestamp))}
                     </TableBodyCell>
-<<<<<<< HEAD
-                    <TableBodyCell tdClass="break-all py-2 text-xs space-y-1">
-                      {vaultBalanceChange.content.sender.id}
-                    </TableBodyCell>
-                    <TableBodyCell tdClass="break-all py-2 text-xs space-y-1">
-                      {vaultBalanceChange.content.transaction.id}
-=======
                     <TableBodyCell tdClass="break-all py-2 min-w-48">
                       <Hash type={HashType.Wallet} value={vaultBalanceChange.content.sender.id} />
                     </TableBodyCell>
                     <TableBodyCell tdClass="break-all py-2 min-w-48">
                       <Hash type={HashType.Transaction} value={vaultBalanceChange.content.transaction.id} />
->>>>>>> 25b40b71
                     </TableBodyCell>
                     <TableBodyCell tdClass="break-word p-2 text-right">
                       {vaultBalanceChange.type === 'Withdraw' ? '-' : ''}{vaultBalanceChange.content.amount_display} {vaultBalanceChange.content.token_vault.token.symbol}
