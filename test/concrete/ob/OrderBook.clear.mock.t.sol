// SPDX-License-Identifier: CAL
pragma solidity =0.8.25;

import {Test} from "forge-std/Test.sol";

import {IERC20} from "openzeppelin-contracts/contracts/token/ERC20/IERC20.sol";
import {OrderBookExternalMockTest} from "test/util/abstract/OrderBookExternalMockTest.sol";
import {
    OrderConfigV3,
    OrderV3,
    IO,
    ClearConfig,
    EvaluableV3,
    SignedContextV1,
    IInterpreterV3,
    TaskV1
} from "rain.orderbook.interface/interface/IOrderBookV4.sol";
import {LibTestAddOrder} from "test/util/lib/LibTestAddOrder.sol";
import {NotOrderOwner} from "src/concrete/ob/OrderBook.sol";

/// @title OrderBookClearTest
/// Tests clearing an order.
contract OrderBookClearTest is OrderBookExternalMockTest {
    /// forge-config: default.fuzz.runs = 100
    function testClearSimple(
        address alice,
        OrderConfigV3 memory aliceConfig,
        address bob,
        OrderConfigV3 memory bobConfig,
        bytes memory expression,
        address bountyBot,
        uint256 aliceBountyVaultId,
        uint256 bobBountyVaultId
    ) public {
        // Different accounts
        vm.assume(alice != bob);
        vm.assume(alice != bountyBot);
        vm.assume(bob != bountyBot);
        vm.assume(aliceConfig.validInputs.length > 0);
        vm.assume(aliceConfig.validOutputs.length > 0);
        vm.assume(bobConfig.validInputs.length > 0);
        vm.assume(bobConfig.validOutputs.length > 0);

        aliceConfig.evaluable.interpreter = iInterpreter;
        aliceConfig.evaluable.store = iStore;

        bobConfig.evaluable.interpreter = iInterpreter;
        bobConfig.evaluable.store = iStore;

        aliceConfig.validInputs[0].token = address(iToken0);
        aliceConfig.validOutputs[0].token = address(iToken1);

        bobConfig.validInputs[0].token = address(iToken1);
        bobConfig.validOutputs[0].token = address(iToken0);

        aliceConfig.validInputs[0].decimals = 18;
        aliceConfig.validOutputs[0].decimals = 18;
        bobConfig.validInputs[0].decimals = 18;
        bobConfig.validOutputs[0].decimals = 18;

        aliceConfig.meta = "";
        bobConfig.meta = "";

        uint256 amount = 2e18;

        _depositInternal(alice, aliceConfig.validOutputs[0].token, aliceConfig.validOutputs[0].vaultId, amount);
        _depositInternal(bob, bobConfig.validOutputs[0].token, bobConfig.validOutputs[0].vaultId, amount);

        {
            // Mock the interpreter.eval that is used inside clear().calculateOrderIO()
            // Produce the stack output for OB
            uint256[] memory orderStack = new uint256[](2);
            orderStack[0] = 1e18; // orderOutputMax
            orderStack[1] = 1e18; // orderIORatio
            vm.mockCall(
                address(iInterpreter),
                abi.encodeWithSelector(IInterpreterV3.eval3.selector),
                abi.encode(orderStack, new uint256[](0))
            );
        }

        assertEq(
            iOrderbook.vaultBalance(alice, aliceConfig.validInputs[0].token, aliceConfig.validInputs[0].vaultId), 0
        );
        assertEq(
            iOrderbook.vaultBalance(alice, aliceConfig.validOutputs[0].token, aliceConfig.validOutputs[0].vaultId),
            amount
        );

        assertEq(iOrderbook.vaultBalance(bob, bobConfig.validInputs[0].token, bobConfig.validInputs[0].vaultId), 0);
        assertEq(
            iOrderbook.vaultBalance(bob, bobConfig.validOutputs[0].token, bobConfig.validOutputs[0].vaultId), amount
        );

        assertEq(iOrderbook.vaultBalance(bountyBot, address(iToken0), aliceBountyVaultId), 0);
        assertEq(iOrderbook.vaultBalance(bountyBot, address(iToken1), bobBountyVaultId), 0);

        {
            (OrderV3 memory aliceOrder, bytes32 aliceOrderHash) = addOrderWithChecks(alice, aliceConfig, expression);
            assertTrue(iOrderbook.orderExists(aliceOrderHash));

            (OrderV3 memory bobOrder, bytes32 bobOrderHash) = addOrderWithChecks(bob, bobConfig, expression);
            assertTrue(iOrderbook.orderExists(bobOrderHash));

            ClearConfig memory configClear = ClearConfig({
                aliceInputIOIndex: 0,
                aliceOutputIOIndex: 0,
                bobInputIOIndex: 0,
                bobOutputIOIndex: 0,
                aliceBountyVaultId: aliceBountyVaultId,
                bobBountyVaultId: bobBountyVaultId
            });

            vm.prank(bountyBot);
            iOrderbook.clear2(aliceOrder, bobOrder, configClear, new SignedContextV1[](0), new SignedContextV1[](0));
        }

        // After the clear alice and bob have traded 1e18 tokens, so they each
        // have 1e18 of each token. The bounty is 0 in this case.
        assertEq(
            iOrderbook.vaultBalance(alice, aliceConfig.validInputs[0].token, aliceConfig.validInputs[0].vaultId), 1e18
        );
        assertEq(
            iOrderbook.vaultBalance(alice, aliceConfig.validOutputs[0].token, aliceConfig.validOutputs[0].vaultId), 1e18
        );

        assertEq(iOrderbook.vaultBalance(bob, bobConfig.validInputs[0].token, bobConfig.validInputs[0].vaultId), 1e18);
        assertEq(iOrderbook.vaultBalance(bob, bobConfig.validOutputs[0].token, bobConfig.validOutputs[0].vaultId), 1e18);

        assertEq(iOrderbook.vaultBalance(bountyBot, address(iToken0), aliceBountyVaultId), 0);
        assertEq(iOrderbook.vaultBalance(bountyBot, address(iToken1), bobBountyVaultId), 0);
    }

    /// Make a deposit to the OB mocking the internal transferFrom call.
    function _depositInternal(address depositor, address token, uint256 vaultId, uint256 amount) internal {
        vm.prank(depositor);
        vm.mockCall(
            token,
            abi.encodeWithSelector(IERC20.transferFrom.selector, depositor, address(iOrderbook), amount),
            abi.encode(true)
        );
<<<<<<< HEAD
        iOrderbook.deposit2(token, vaultId, amount, new ActionV1[](0));
=======
        iOrderbook.deposit2(address(token), vaultId, amount, new TaskV1[](0));

        // Check that the vaultBalance was updated
        assertEq(iOrderbook.vaultBalance(depositor, address(token), vaultId), amount);
    }

    /// Edit a given IO array to have only one index, with a given token and decimal.
    /// This is useful to make matched Orders to do clears.
    function _helperBuildIO(IO[] memory io, address newToken, uint8 newDecimals) internal pure returns (IO[] memory) {
        IO[] memory ioAux = new IO[](1);

        ioAux[0] = io[0];
        ioAux[0].token = newToken;
        ioAux[0].decimals = newDecimals;
>>>>>>> e6880c42

        assertEq(iOrderbook.vaultBalance(depositor, token, vaultId), amount);
    }
}<|MERGE_RESOLUTION|>--- conflicted
+++ resolved
@@ -139,24 +139,7 @@
             abi.encodeWithSelector(IERC20.transferFrom.selector, depositor, address(iOrderbook), amount),
             abi.encode(true)
         );
-<<<<<<< HEAD
-        iOrderbook.deposit2(token, vaultId, amount, new ActionV1[](0));
-=======
         iOrderbook.deposit2(address(token), vaultId, amount, new TaskV1[](0));
-
-        // Check that the vaultBalance was updated
-        assertEq(iOrderbook.vaultBalance(depositor, address(token), vaultId), amount);
-    }
-
-    /// Edit a given IO array to have only one index, with a given token and decimal.
-    /// This is useful to make matched Orders to do clears.
-    function _helperBuildIO(IO[] memory io, address newToken, uint8 newDecimals) internal pure returns (IO[] memory) {
-        IO[] memory ioAux = new IO[](1);
-
-        ioAux[0] = io[0];
-        ioAux[0].token = newToken;
-        ioAux[0].decimals = newDecimals;
->>>>>>> e6880c42
 
         assertEq(iOrderbook.vaultBalance(depositor, token, vaultId), amount);
     }
